use std::collections::{HashMap, HashSet};

use crate::despawn::DespawnBlocker;
use crate::lane::Lane;
use crate::level::Level;
use crate::measurement::Measurement;
use crate::model::Model;
use crate::vertex::Vertex;
use crate::{building_map::BuildingMap, wall::Wall};
use bevy::asset::LoadState;
use bevy::ecs::system::SystemParam;
use bevy::{ecs::schedule::ShouldRun, prelude::*, transform::TransformBundle};

#[derive(Clone, Hash, Debug, PartialEq, Eq, SystemLabel)]
pub struct SiteMapLabel;

#[derive(Default)]
pub struct MaterialMap {
    pub materials: HashMap<String, Handle<StandardMaterial>>,
}

#[derive(Default)]
struct Handles {
    pub default_floor_material: Handle<StandardMaterial>,
    pub lane_material: Handle<StandardMaterial>,
    pub measurement_material: Handle<StandardMaterial>,
    pub vertex_mesh: Handle<Mesh>,
    pub vertex_material: Handle<StandardMaterial>,
    pub wall_material: Handle<StandardMaterial>,
}

#[derive(Default, Component)]
pub struct SiteMap {
    pub site_name: String,
    pub levels: Vec<Level>,
}

impl SiteMap {
    pub fn from_building_map(building_map: BuildingMap) -> SiteMap {
        let sm = SiteMap {
            site_name: building_map.name,
            levels: building_map.levels.into_values().collect(),
            ..Default::default()
        };

        // todo: global alignment via fiducials

        return sm;
    }
}

/// Used to keep track of the entity that represents the current level being rendered by the plugin.
struct SiteMapLevel(Entity);

/// Used to keep track of entities created by the site map system.
#[derive(Component)]
struct SiteMapTag;

/// Keeps track of the entities of vertices.
#[derive(SystemParam)]
struct VerticesManager<'w, 's> {
    data: ResMut<'w, VerticesManagerData>,
    query: Query<'w, 's, (&'static Vertex, ChangeTrackers<Vertex>)>,
}

#[derive(Default)]
struct VerticesManagerData {
    entities: Vec<Entity>,
    used_by_entites: Vec<HashSet<Entity>>,
}

impl<'w, 's> VerticesManager<'w, 's> {
    fn push_vertex(&mut self, e: Entity, used_by: &[Entity]) {
        self.data.entities.push(e);
        self.data
            .used_by_entites
            .push(HashSet::from_iter(used_by.into_iter().cloned()));
    }

    fn insert_used_by(&mut self, vertex_id: usize, used_entity: Entity) {
        self.data.used_by_entites[vertex_id].insert(used_entity);
    }

    fn get_vertex(&self, vertex_id: usize) -> (&Vertex, ChangeTrackers<Vertex>) {
        self.query.get(self.data.entities[vertex_id]).unwrap()
    }
}

#[derive(Component, Default)]
struct VertexUsedBy(Vec<Entity>);

#[derive(Component, Default)]
struct VertexChanged(usize);

#[derive(Default)]
struct LoadingModels(HashMap<Entity, (Model, Handle<Scene>)>);

#[derive(Default)]
struct SpawnedModels(Vec<Entity>);

fn init_site_map(
    sm: Res<SiteMap>,
    mut commands: Commands,
    mut meshes: ResMut<Assets<Mesh>>,
    mut materials: ResMut<Assets<StandardMaterial>>,
    asset_server: Res<AssetServer>,
) {
    println!("Loading assets");
    let mut handles = Handles::default();
    handles.vertex_mesh = meshes.add(Mesh::from(shape::Capsule {
        radius: 0.15,
        rings: 2,
        depth: 0.05,
        latitudes: 8,
        longitudes: 16,
        uv_profile: shape::CapsuleUvProfile::Fixed,
    }));
    //handles.default_floor_material = materials.add(Color::rgb(0.3, 0.3, 0.3).into());
    handles.default_floor_material = materials.add(StandardMaterial {
        base_color: Color::rgb(0.3, 0.3, 0.3).into(),
        perceptual_roughness: 0.5,
        ..default()
    });
    handles.lane_material = materials.add(Color::rgb(1.0, 0.5, 0.3).into());
    handles.measurement_material = materials.add(Color::rgb(1.0, 0.5, 1.0).into());
    handles.vertex_material = materials.add(Color::rgb(0.4, 0.7, 0.6).into());
    let default_wall_material_texture = asset_server.load("sandbox://textures/default.png");
    //handles.wall_material = materials.add(Color::rgb(0.5, 0.5, 1.0).into());
    handles.wall_material = materials.add(StandardMaterial {
        base_color_texture: Some(default_wall_material_texture.clone()),
        unlit: false,
        ..default()
    });

    println!("Initializing site map: {}", sm.site_name);
    commands.insert_resource(AmbientLight {
        color: Color::WHITE,
        brightness: 0.001,
    });

    commands.init_resource::<VerticesManagerData>();

    let mut level_entities: Vec<Entity> = Vec::new();
    let mut level_vertices: Vec<&Vec<Vertex>> = Vec::new();
    for level in &sm.levels {
        // spawn lights
        // todo: calculate bounding box of this level
        let bb = level.calc_bb();
        let make_light_grid = false; // todo: select based on WASM and GPU (or not)
        if make_light_grid {
            // spawn a grid of lights for this level
            let light_spacing = 10.;
            let num_x_lights = ((bb.max_x - bb.min_x) / light_spacing).ceil() as i32;
            let num_y_lights = ((bb.max_y - bb.min_y) / light_spacing).ceil() as i32;
            for x_idx in 0..num_x_lights {
                for y_idx in 0..num_y_lights {
                    let x = bb.min_x + (x_idx as f64) * light_spacing;
                    let y = bb.min_y + (y_idx as f64) * light_spacing;
                    commands
                        .spawn_bundle(PointLightBundle {
                            transform: Transform::from_xyz(x as f32, y as f32, 3.0),
                            point_light: PointLight {
                                intensity: 500.,
                                range: 10.,
                                //shadows_enabled: true,
                                ..default()
                            },
                            ..default()
                        })
                        .insert(SiteMapTag);
                }
            }
        } else {
            // create a single directional light (for machines without GPU)
            commands
                .spawn_bundle(DirectionalLightBundle {
                    directional_light: DirectionalLight {
                        shadows_enabled: false,
                        illuminance: 20000.,
                        ..Default::default()
                    },
                    transform: Transform {
                        translation: Vec3::new(0., 0., 50.),
                        rotation: Quat::from_rotation_x(0.4),
                        ..Default::default()
                    },
                    ..Default::default()
                })
                .insert(SiteMapTag);
        }

        let vertices = &level.vertices;
        level_vertices.push(vertices);
        level_entities.push(
            commands
                .spawn()
                .insert(SiteMapTag)
                .insert_bundle(TransformBundle::from_transform(Transform {
                    translation: Vec3::new(0., 0., level.transform.translation[2] as f32),
                    ..default()
                }))
                .with_children(|cb| {
                    for v in vertices {
                        cb.spawn().insert(v.clone());
                    }
                    for lane in &level.lanes {
                        cb.spawn().insert(lane.clone());
                    }
                    for measurement in &level.measurements {
                        cb.spawn().insert(measurement.clone());
                    }
                    for wall in &level.walls {
                        cb.spawn().insert(wall.clone());
                    }
                    for model in &level.models {
                        cb.spawn().insert(model.clone());
                    }
                })
                .id(),
        );

        // spawn the floor plane
        commands
            .spawn_bundle(PbrBundle {
                mesh: meshes.add(Mesh::from(shape::Plane { size: 100.0 })),
                material: handles.default_floor_material.clone(),
                transform: Transform {
                    rotation: Quat::from_rotation_x(1.57),
                    ..Default::default()
                },
                ..Default::default()
            })
            .insert(SiteMapTag);
    }
    if level_entities.len() == 0 {
        println!("No levels found in site map");
        return;
    }
    commands.insert_resource(SiteMapLevel(level_entities[0]));
    commands.insert_resource(level_vertices[0].clone());

    commands.insert_resource(handles);
    commands.insert_resource(LoadingModels::default());
    commands.insert_resource(SpawnedModels::default());

    println!("Finished initializing site map");
}

fn despawn_site_map(mut commands: Commands, site_map_entities: Query<Entity, With<SiteMapTag>>) {
    println!("Unloading assets");
    // removing all the strong handles should automatically unload the assets.
    commands.remove_resource::<Handles>();
    // removing this causes bevy to panic, instead just replace it with the default.
    commands.init_resource::<AmbientLight>();

    println!("Despawn all entites");
    for entity in site_map_entities.iter() {
        commands.entity(entity).despawn_recursive();
    }
    commands.remove_resource::<SiteMapLevel>();
    commands.remove_resource::<VerticesManagerData>();
}

fn update_vertices(
    mut commands: Commands,
    level_entity: Res<SiteMapLevel>,
    handles: Res<Handles>,
    mut vertices_mgr: VerticesManager,
    added_vertices: Query<(Entity, &Vertex), Added<Vertex>>,
    mut changed_vertices: Query<(&Vertex, &mut Transform), Changed<Vertex>>,
) {
    // spawn new vertices
    for (e, v) in added_vertices.iter() {
        commands
            .entity(e)
            .insert_bundle(PbrBundle {
                mesh: handles.vertex_mesh.clone(),
                material: handles.vertex_material.clone(),
                transform: v.transform(),
                ..Default::default()
            })
            .insert(Parent(level_entity.0));
        vertices_mgr.push_vertex(e, &[]);
    }
    // update changed vertices
    for (v, mut t) in changed_vertices.iter_mut() {
        *t = v.transform();
    }
}

fn update_lanes(
    mut commands: Commands,
    level_entity: Res<SiteMapLevel>,
    mut meshes: ResMut<Assets<Mesh>>,
    handles: Res<Handles>,
    vertices_mgr: VerticesManager,
    mut lanes: Query<(Entity, &Lane, ChangeTrackers<Lane>, Option<&mut Transform>)>,
) {
    // spawn new lanes
    for (e, lane, change, t) in lanes.iter_mut() {
        let (v1, v1_change) = vertices_mgr.get_vertex(lane.start);
        let (v2, v2_change) = vertices_mgr.get_vertex(lane.end);

        if change.is_added() {
            commands
                .entity(e)
                .insert_bundle(PbrBundle {
                    mesh: meshes.add(Mesh::from(shape::Quad::new(Vec2::from([1., 1.])))),
                    material: handles.lane_material.clone(),
                    transform: lane.transform(v1, v2),
                    ..Default::default()
                })
                .insert(lane.clone())
                .insert(Parent(level_entity.0));
        } else if change.is_changed() || v1_change.is_changed() || v2_change.is_changed() {
            *t.unwrap() = lane.transform(v1, v2);
        }
    }
}

fn update_measurements(
    mut commands: Commands,
    level_entity: Res<SiteMapLevel>,
    mut meshes: ResMut<Assets<Mesh>>,
    handles: Res<Handles>,
    vertices_mgr: VerticesManager,
    mut measurements: Query<
        (
            Entity,
            &Measurement,
            ChangeTrackers<Measurement>,
            Option<&mut Transform>,
        ),
        Changed<Measurement>,
    >,
) {
    // spawn new measurements
    for (e, measurement, change, t) in measurements.iter_mut() {
        let (v1, v1_change) = vertices_mgr.get_vertex(measurement.start);
        let (v2, v2_change) = vertices_mgr.get_vertex(measurement.end);

        if change.is_added() {
            commands
                .entity(e)
                .insert_bundle(PbrBundle {
                    mesh: meshes.add(Mesh::from(shape::Quad::new(Vec2::from([1., 1.])))),
                    material: handles.measurement_material.clone(),
                    transform: measurement.transform(v1, v2),
                    ..Default::default()
                })
                .insert(measurement.clone())
                .insert(Parent(level_entity.0));
        } else if change.is_changed() || v1_change.is_changed() || v2_change.is_changed() {
            *t.unwrap() = measurement.transform(v1, v2);
        }
    }
}

fn update_walls(
    mut commands: Commands,
    level_entity: Res<SiteMapLevel>,
    mut meshes: ResMut<Assets<Mesh>>,
    handles: Res<Handles>,
    mut vertices_mgr: VerticesManager,
    mut walls: Query<(Entity, &Wall, ChangeTrackers<Wall>, Option<&mut Transform>)>,
) {
    // spawn new walls
    for (e, wall, change, t) in walls.iter_mut() {
        let (v1, v1_change) = vertices_mgr.get_vertex(wall.start);
        let (v2, v2_change) = vertices_mgr.get_vertex(wall.end);

        if change.is_added() {
            commands
                .entity(e)
                .insert_bundle(PbrBundle {
                    mesh: meshes.add(wall.mesh(v1, v2)),
                    material: handles.wall_material.clone(),
                    transform: wall.transform(v1, v2),
                    ..Default::default()
                })
                .insert(wall.clone())
                .insert(Parent(level_entity.0));
            vertices_mgr.insert_used_by(wall.start, e);
            vertices_mgr.insert_used_by(wall.end, e);
        } else if change.is_changed() || v1_change.is_changed() || v2_change.is_changed() {
            *t.unwrap() = wall.transform(v1, v2);
        }
    }
}

#[derive(Component)]
struct ModelCurrentScene(String);

fn update_models(
    mut commands: Commands,
    level_entity: Res<SiteMapLevel>,
    added_models: Query<(Entity, &Model), Added<Model>>,
    mut changed_models: Query<(Entity, &Model, &mut Transform), (Changed<Model>, With<Model>)>,
    asset_server: Res<AssetServer>,
<<<<<<< HEAD
    mut loading_models: Local<HashMap<Entity, (Model, Handle<Scene>)>>,
    mut spawned: Local<Vec<Entity>>,
    q_current_scene: Query<&ModelCurrentScene>,
=======
    mut loading_models: ResMut<LoadingModels>,
    mut spawned_models: ResMut<SpawnedModels>,
>>>>>>> 5abe294a
) {
    fn spawn_model(
        e: Entity,
        model: &Model,
        asset_server: &AssetServer,
        commands: &mut Commands,
        loading_models: &mut HashMap<Entity, (Model, Handle<Scene>)>,
    ) {
        let bundle_path =
            String::from("sandbox://") + &model.model_name + &String::from(".glb#Scene0");
        let glb: Handle<Scene> = asset_server.load(&bundle_path);
        commands
            .entity(e)
            .insert(DespawnBlocker())
            .insert(ModelCurrentScene(model.model_name.clone()));
        loading_models.insert(e, (model.clone(), glb.clone()));
    }

    // spawn new models
<<<<<<< HEAD
    {
        // There is a bug(?) in bevy scenes, which causes panic when a scene is despawned
        // immediately after it is spawned.
        // Work around it by checking the `spawned` container BEFORE updating it so that
        // entities are only despawned at the next frame. This also ensures that entities are
        // "fully spawned" before despawning.
        for e in spawned.iter() {
            commands.entity(*e).remove::<DespawnBlocker>();
        }
        spawned.clear();

        for (e, (model, h)) in loading_models.iter() {
            if asset_server.get_load_state(h) == LoadState::Loaded {
                commands
                    .entity(*e)
                    .insert_bundle((model.transform(), GlobalTransform::identity()))
                    .with_children(|parent| {
                        // bevy doesn't seem to allow us to add components to the scene at
                        // spawn time. Should we spawn a "scene container", tag it with a
                        // component then spawn the scene there so we can avoid despawning
                        // children made by other plugins?
                        parent.spawn_scene(h.clone());
                    })
                    .insert(Parent(level_entity.0));
                spawned.push(*e);
            }
        }
        for e in spawned.iter() {
            loading_models.remove(e);
        }

        for (e, model) in added_models.iter() {
            spawn_model(e, model, &asset_server, &mut commands, &mut loading_models);
=======

    // There is a bug(?) in bevy scenes, which causes panic when a scene is despawned
    // immediately after it is spawned.
    // Work around it by checking the `spawned` container BEFORE updating it so that
    // entities are only despawned at the next frame. This also ensures that entities are
    // "fully spawned" before despawning.
    for e in spawned_models.0.iter() {
        commands.entity(*e).remove::<DespawnBlocker>();
    }
    spawned_models.0.clear();

    for (e, (model, h)) in loading_models.0.iter() {
        if asset_server.get_load_state(h) == LoadState::Loaded {
            commands
                .entity(*e)
                .insert_bundle((model.transform(), GlobalTransform::identity()))
                .with_children(|parent| {
                    parent.spawn_scene(h.clone());
                })
                .insert(Parent(level_entity.0));
            spawned_models.0.push(*e);
>>>>>>> 5abe294a
        }
    }
    for e in spawned_models.0.iter() {
        loading_models.0.remove(e);
    }

    for (e, model) in added_models.iter() {
        let bundle_path =
            String::from("sandbox://") + &model.model_name + &String::from(".glb#Scene0");
        let glb: Handle<Scene> = asset_server.load(&bundle_path);
        commands.entity(e).insert(DespawnBlocker());
        loading_models.0.insert(e, (model.clone(), glb.clone()));
    }
    // update changed models
    for (e, model, mut t) in changed_models.iter_mut() {
        *t = model.transform();
        if let Ok(current_scene) = q_current_scene.get(e) {
            if current_scene.0 != model.model_name {
                // is this safe since we are also doing the spawning?
                // aside from possibly despawning children created by other plugins.
                commands.entity(e).despawn_descendants();
                spawn_model(e, model, &asset_server, &mut commands, &mut loading_models);
            }
        }
    }
}

fn should_init_site_map(sm: Option<Res<SiteMap>>) -> ShouldRun {
    if let Some(sm) = sm {
        if sm.is_added() {
            return ShouldRun::Yes;
        }
    }
    ShouldRun::No
}

fn should_despawn_site_map(sm: Option<Res<SiteMap>>, mut sm_existed: Local<bool>) -> ShouldRun {
    if sm.is_none() && *sm_existed {
        *sm_existed = false;
        return ShouldRun::Yes;
    }
    *sm_existed = sm.is_some();
    return ShouldRun::No;
}

fn has_site_map(level_entity: Option<Res<SiteMapLevel>>) -> ShouldRun {
    if level_entity.is_some() {
        return ShouldRun::Yes;
    }
    ShouldRun::No
}

#[derive(Default)]
pub struct SiteMapPlugin;

impl Plugin for SiteMapPlugin {
    fn build(&self, app: &mut App) {
        app.init_resource::<Vec<Vertex>>()
            .insert_resource(ClearColor(Color::rgb(0.0, 0.0, 0.0)))
            .init_resource::<Handles>()
            .init_resource::<MaterialMap>()
            .add_system_set(
                SystemSet::new()
                    .label(SiteMapLabel)
                    .with_system(init_site_map.with_run_criteria(should_init_site_map))
                    .with_system(despawn_site_map.with_run_criteria(should_despawn_site_map)),
            )
            .add_system_set(
                SystemSet::new()
                    .label(SiteMapLabel)
                    .with_run_criteria(has_site_map)
                    .with_system(update_vertices.after(init_site_map))
                    .with_system(update_lanes.after(update_vertices))
                    .with_system(update_walls.after(update_vertices))
                    .with_system(update_measurements.after(update_vertices))
                    .with_system(update_models.after(init_site_map)),
            );
    }
}<|MERGE_RESOLUTION|>--- conflicted
+++ resolved
@@ -397,21 +397,16 @@
     added_models: Query<(Entity, &Model), Added<Model>>,
     mut changed_models: Query<(Entity, &Model, &mut Transform), (Changed<Model>, With<Model>)>,
     asset_server: Res<AssetServer>,
-<<<<<<< HEAD
-    mut loading_models: Local<HashMap<Entity, (Model, Handle<Scene>)>>,
-    mut spawned: Local<Vec<Entity>>,
-    q_current_scene: Query<&ModelCurrentScene>,
-=======
     mut loading_models: ResMut<LoadingModels>,
     mut spawned_models: ResMut<SpawnedModels>,
->>>>>>> 5abe294a
+    q_current_scene: Query<&ModelCurrentScene>,
 ) {
     fn spawn_model(
         e: Entity,
         model: &Model,
         asset_server: &AssetServer,
         commands: &mut Commands,
-        loading_models: &mut HashMap<Entity, (Model, Handle<Scene>)>,
+        loading_models: &mut LoadingModels,
     ) {
         let bundle_path =
             String::from("sandbox://") + &model.model_name + &String::from(".glb#Scene0");
@@ -420,45 +415,10 @@
             .entity(e)
             .insert(DespawnBlocker())
             .insert(ModelCurrentScene(model.model_name.clone()));
-        loading_models.insert(e, (model.clone(), glb.clone()));
+        loading_models.0.insert(e, (model.clone(), glb.clone()));
     }
 
     // spawn new models
-<<<<<<< HEAD
-    {
-        // There is a bug(?) in bevy scenes, which causes panic when a scene is despawned
-        // immediately after it is spawned.
-        // Work around it by checking the `spawned` container BEFORE updating it so that
-        // entities are only despawned at the next frame. This also ensures that entities are
-        // "fully spawned" before despawning.
-        for e in spawned.iter() {
-            commands.entity(*e).remove::<DespawnBlocker>();
-        }
-        spawned.clear();
-
-        for (e, (model, h)) in loading_models.iter() {
-            if asset_server.get_load_state(h) == LoadState::Loaded {
-                commands
-                    .entity(*e)
-                    .insert_bundle((model.transform(), GlobalTransform::identity()))
-                    .with_children(|parent| {
-                        // bevy doesn't seem to allow us to add components to the scene at
-                        // spawn time. Should we spawn a "scene container", tag it with a
-                        // component then spawn the scene there so we can avoid despawning
-                        // children made by other plugins?
-                        parent.spawn_scene(h.clone());
-                    })
-                    .insert(Parent(level_entity.0));
-                spawned.push(*e);
-            }
-        }
-        for e in spawned.iter() {
-            loading_models.remove(e);
-        }
-
-        for (e, model) in added_models.iter() {
-            spawn_model(e, model, &asset_server, &mut commands, &mut loading_models);
-=======
 
     // There is a bug(?) in bevy scenes, which causes panic when a scene is despawned
     // immediately after it is spawned.
@@ -480,7 +440,6 @@
                 })
                 .insert(Parent(level_entity.0));
             spawned_models.0.push(*e);
->>>>>>> 5abe294a
         }
     }
     for e in spawned_models.0.iter() {
